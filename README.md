--- conflicted
+++ resolved
@@ -10,13 +10,10 @@
 - [x] Simple request
 - [x] POST, GET, DELETE, PUT, PATCH, DELETE
 - [x] Middleware
-<<<<<<< HEAD
 - [x] Generate curl command
+- [x] Hook 
 - [ ] Form Data Support
 - [ ] Form Upload Support
-=======
-- [x] Hook 
->>>>>>> c57b3c54
 
 
 ## Usage
